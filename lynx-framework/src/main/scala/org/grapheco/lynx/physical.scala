--- conflicted
+++ resolved
@@ -3,10 +3,6 @@
 import org.opencypher.v9_0.ast._
 import org.opencypher.v9_0.expressions.{NodePattern, RelationshipChain, _}
 import org.opencypher.v9_0.util.symbols.{CTNode, CTRelationship}
-<<<<<<< HEAD
-import org.grapheco.lynx.DataFrameOps._
-=======
->>>>>>> 3b424463
 
 import scala.collection.mutable.ArrayBuffer
 
@@ -51,15 +47,6 @@
   override def plan(logicalPlan: LPTNode)(implicit plannerContext: PhysicalPlannerContext): PPTNode = {
     implicit val runnerContext: CypherRunnerContext = plannerContext.runnerContext
     logicalPlan match {
-<<<<<<< HEAD
-      case LogicalProcedureCall(c: UnresolvedCall) => PhysicalProcedureCall(c)
-      case LogicalCreate(c: Create, in: Option[LogicalQueryClause]) => PhysicalCreate(c, in.map(plan(_)))
-      case LogicalMatch(m: Match, in: Option[LogicalQueryClause]) => PhysicalMatch(m, in.map(plan(_)))
-      case LogicalReturn(r: Return, in: Option[LogicalQueryClause]) => PhysicalReturn(r, in.map(plan(_)))
-      case LogicalWith(w: With, in: Option[LogicalQueryClause]) => PhysicalWith(w, in.map(plan(_)))
-      case LogicalQuery(LogicalSingleQuery(in)) => PhysicalSingleQuery(in.map(plan(_)))
-      case LogicalIndex(labelName: LabelName, properties: List[PropertyKeyName]) => PhysicalIndexCreate(labelName, properties)
-=======
       case LPTProcedureCall(procedureNamespace: Namespace, procedureName: ProcedureName, declaredArguments: Option[Seq[Expression]]) =>
         PPTProcedureCall(procedureNamespace: Namespace, procedureName: ProcedureName, declaredArguments: Option[Seq[Expression]])
       case lc@LPTCreate(c: Create) => PPTCreateTranslator(c).translate(lc.in.map(plan(_)))(plannerContext)
@@ -90,7 +77,6 @@
         val dropped = chain.dropRight(1)
         val part = planPatternMatch(LPTPatternMatch(headNode, dropped))(ppc)
         PPTExpandPath(lastRelationship, lastNode)(part, plannerContext)
->>>>>>> 3b424463
     }
   }
 
@@ -404,15 +390,6 @@
       case None => throw UnknownProcedureException(parts, name)
     }
   }
-}
-
-case class PhysicalIndexCreate(labelName: LabelName, properties: List[PropertyKeyName])(implicit val runnerContext: CypherRunnerContext) extends AbstractPhysicalPlanNode {
-
-  override def execute(ctx: PlanExecutionContext): DataFrame = {
-    runnerContext.graphModel.createIndex(labelName, properties)
-    DataFrame.empty
-  }
-
 }
 
 trait CreateElement
@@ -541,33 +518,12 @@
               )
             }
 
-<<<<<<< HEAD
-  private def matchPattern(element: PatternElement)(implicit ctx: PlanExecutionContext): DataFrame = {
-    implicit val ec = ctx.expressionContext
-    //build schema & filter chain
-
-    element match {
-      //match (m:label1)
-      case NodePattern(
-      Some(var0: LogicalVariable),
-      labels: Seq[LabelName],
-      properties: Option[Expression],
-      baseNode: Option[LogicalVariable]) =>
-        DataFrame(Seq(var0.name -> CTNode), () => {
-          val nodes = if (labels.isEmpty)
-            runnerContext.graphModel.nodes(NodeFilter(labels.map(_.name), properties.map(eval(_).asInstanceOf[LynxMap].value).getOrElse(Map.empty)))
-          else
-            runnerContext.graphModel.nodes(NodeFilter(labels.map(_.name), properties.map(eval(_).asInstanceOf[LynxMap].value).getOrElse(Map.empty)))
-
-          nodes.map(Seq(_))
-=======
             relsInput += varName -> RelationshipInput(types.map(_.name), properties.map {
               case MapExpression(items) =>
                 items.map({
                   case (k, v) => k.name -> eval(v)(ec.withVars(ctxMap))
                 })
             }.getOrElse(Seq.empty[(String, LynxValue)]), nodeInputRef(varNameLeftNode), nodeInputRef(varNameRightNode))
->>>>>>> 3b424463
         })
 
         record ++ graphModel.createElements(
@@ -585,100 +541,15 @@
 
 }
 
-<<<<<<< HEAD
-case class OrderByPipeBuilder(orderBy: Option[OrderBy])(implicit ctx: ExpressionContext, dfo: DataFrameOperator, evaluator: ExpressionEvaluator)
-  extends DataFramePipeBuilder{
-  override def build(): Iterable[DataFramePipe] = Some(
-    new DataFramePipe {
-      override def map(df: DataFrame): DataFrame = {
-        orderBy match {
-          case None => df
-          case Some(value) =>
-            val sortItem:Seq[(String ,Boolean)] = value.sortItems.map {
-              case AscSortItem(expression) => (expression.asInstanceOf[Variable].name, true)
-              case DescSortItem(expression) => (expression.asInstanceOf[Variable].name, false)
-            }
-            df.orderBy(Some(sortItem))
-        }
-     /*   val sortItems = orderBy match {
-          case None => None
-          case Some(orderBy) => None//orderBy.sortItems.map()
-        }
-        df.orderBy(sortItems)*/
-      }
-    })
-}
-
-case class DistinctPipeBuilder(distinct: Boolean)(implicit ctx: ExpressionContext, dfo: DataFrameOperator)
-  extends DataFramePipeBuilder {
-  def build(): Iterable[DataFramePipe] = distinct match {
-    case true => Some(new DataFramePipe() {
-      override def map(df: DataFrame): DataFrame =
-        df.distinct()
-    })
-    case false => None
-  }
-}
-=======
 case class RelationshipInput(types: Seq[String], props: Seq[(String, LynxValue)], startNodeRef: NodeInputRef, endNodeRef: NodeInputRef) {
->>>>>>> 3b424463
-
-}
-
-<<<<<<< HEAD
-case class PhysicalWith(w: With, in: Option[PhysicalPlanNode])(implicit val runnerContext: CypherRunnerContext) extends AbstractPhysicalPlanNode {
-  override val children: Seq[TreeNode] = in.toSeq
-
-  override def execute(ctx: PlanExecutionContext): DataFrame = {
-    implicit val ec = ctx.expressionContext
-    (w, in) match {
-      case (With(distinct, ReturnItems(includeExisting, items), orderBy, skip, limit: Option[Limit], where), None) =>
-        createUnitDataFrame(items, ctx)
-
-      case (With(distinct, ri: ReturnItems, orderBy: Option[OrderBy], skip: Option[Skip], limit: Option[Limit], where: Option[Where]), Some(sin)) =>
-        DataFramePipe.piping(
-          sin.execute(ctx),
-          Seq(
-            ProjectPipeBuilder(ri),
-            FilterPipeBuilder(where),
-            SkipPipeBuilder(skip),
-            LimitPipeBuilder(limit),
-            SelectPipeBuilder(ri),
-            DistinctPipeBuilder(distinct),
-            OrderByPipeBuilder(orderBy)
-          )
-        )
-    }
-  }
-}
-=======
+
+}
+
 sealed trait NodeInputRef
->>>>>>> 3b424463
 
 case class StoredNodeInputRef(id: LynxId) extends NodeInputRef
 
-<<<<<<< HEAD
-  override def execute(ctx: PlanExecutionContext): DataFrame = {
-    implicit val ec = ctx.expressionContext
-    (r, in) match {
-      case (Return(distinct, ri: ReturnItems, orderBy: Option[OrderBy], skip: Option[Skip], limit: Option[Limit], excludedNames), Some(sin)) =>
-        DataFramePipe.piping(
-          sin.execute(ctx),
-          Seq(
-            ProjectPipeBuilder(ri),
-            SkipPipeBuilder(skip),
-            LimitPipeBuilder(limit),
-            SelectPipeBuilder(ri),
-            DistinctPipeBuilder(distinct),
-            OrderByPipeBuilder(orderBy)
-          )
-        )
-    }
-  }
-}
-=======
 case class ContextualNodeInputRef(varname: String) extends NodeInputRef
->>>>>>> 3b424463
 
 case class UnresolvableVarException(var0: Option[LogicalVariable]) extends LynxException
 
