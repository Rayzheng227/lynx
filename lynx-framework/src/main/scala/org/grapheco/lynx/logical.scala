package org.grapheco.lynx

<<<<<<< HEAD
import org.opencypher.v9_0.ast.{Clause, Create, CreateIndex, CreateUniquePropertyConstraint, Match, PeriodicCommitHint, Query, QueryPart, Return, SingleQuery, Statement, UnresolvedCall, With}
import org.opencypher.v9_0.expressions.{LabelName, Property, PropertyKeyName, Variable}
import org.opencypher.v9_0.util.ASTNode

import scala.annotation.tailrec
import scala.collection.mutable.ArrayBuffer
=======
import org.opencypher.v9_0.ast.{Clause, Create, Limit, Match, OrderBy, PeriodicCommitHint, ProcedureResult, ProcedureResultItem, Query, QueryPart, Return, ReturnItem, ReturnItems, ReturnItemsDef, SingleQuery, Skip, Statement, UnresolvedCall, Where, With}
import org.opencypher.v9_0.expressions.{EveryPath, Expression, LabelName, LogicalVariable, Namespace, NodePattern, Pattern, PatternElement, PatternPart, ProcedureName, RelationshipChain, RelationshipPattern, Variable}
import org.opencypher.v9_0.util.ASTNode
>>>>>>> 3b424463

//logical plan tree node (operator)
trait LPTNode extends TreeNode {
  override type SerialType = LPTNode
  override val children: Seq[LPTNode] = Seq.empty
}

trait LogicalPlanner {
  def plan(statement: Statement, plannerContext: LogicalPlannerContext): LPTNode
}

//translates an ASTNode into a LPTNode, `in` as input operator
trait LPTNodeTranslator {
  def translate(in: Option[LPTNode])(implicit plannerContext: LogicalPlannerContext): LPTNode
}

//pipelines a set of LPTNodes
case class PipedTranslators(items: Seq[LPTNodeTranslator]) extends LPTNodeTranslator {
  def translate(in: Option[LPTNode])(implicit plannerContext: LogicalPlannerContext): LPTNode = {
    items.foldLeft[Option[LPTNode]](in) {
      (in, item) => Some(item.translate(in)(plannerContext))
    }.get
  }
}

class LogicalPlannerImpl(runnerContext: CypherRunnerContext) extends LogicalPlanner {
  private def translate(node: ASTNode)(implicit lpc: LogicalPlannerContext): LPTNode = {
    node match {
      case Query(periodicCommitHint: Option[PeriodicCommitHint], part: QueryPart) =>
        LPTQueryPartTranslator(part).translate(None)

      case _ =>
        throw UnknownASTNodeException(node)
    }
  }

  override def plan(statement: Statement, plannerContext: LogicalPlannerContext): LPTNode = {
    translate(statement)(plannerContext)
  }
}

/////////////////ProcedureCall/////////////
case class LPTProcedureCallTranslator(c: UnresolvedCall) extends LPTNodeTranslator {
  override def translate(in: Option[LPTNode])(implicit plannerContext: LogicalPlannerContext): LPTNode = {
    val UnresolvedCall(ns@Namespace(parts: List[String]), pn@ProcedureName(name: String), declaredArguments: Option[Seq[Expression]], declaredResult: Option[ProcedureResult]) = c
    val call = LPTProcedureCall(ns, pn, declaredArguments)

    declaredResult match {
      case Some(ProcedureResult(items: IndexedSeq[ProcedureResultItem], where: Option[Where])) =>
        PipedTranslators(Seq(LPTSelectTranslator(items.map(
          item => {
            val ProcedureResultItem(output, Variable(varname)) = item
            varname -> output.map(_.name)
          }
        )), LPTWhereTranslator(where))).translate(Some(call))

      case None => call
    }
  }
}

case class LPTProcedureCall(procedureNamespace: Namespace, procedureName: ProcedureName, declaredArguments: Option[Seq[Expression]]) extends LPTNode

//////////////////Create////////////////
case class LPTCreateTranslator(c: Create) extends LPTNodeTranslator {
  override def translate(in: Option[LPTNode])(implicit plannerContext: LogicalPlannerContext): LPTNode =
    LPTCreate(c)(in)
}

case class LPTCreate(c: Create)(val in: Option[LPTNode]) extends LPTNode {
}

///////////////////////////////////////
case class LPTQueryPartTranslator(part: QueryPart) extends LPTNodeTranslator {
  def translate(in: Option[LPTNode])(implicit plannerContext: LogicalPlannerContext): LPTNode = {
    part match {
      case SingleQuery(clauses: Seq[Clause]) =>
        PipedTranslators(
          clauses.map(
            _ match {
              case c: UnresolvedCall => LPTProcedureCallTranslator(c)
              case r: Return => LPTReturnTranslator(r)
              case w: With => LPTWithTranslator(w)
              case m: Match => LPTMatchTranslator(m)
              case c: Create => LPTCreateTranslator(c)
            }
          )
        ).translate(in)
    }
  }
}

///////////////with,return////////////////
case class LPTReturnTranslator(r: Return) extends LPTNodeTranslator {
  def translate(in: Option[LPTNode])(implicit plannerContext: LogicalPlannerContext): LPTNode = {
    val Return(distinct, ri, orderBy, skip, limit, excludedNames) = r

<<<<<<< HEAD
      case CreateUniquePropertyConstraint(Variable(v1),LabelName(l),List(Property(Variable(v2),PropertyKeyName(p)))) =>
        throw UnknownASTNodeException(node)

      case CreateIndex(labelName, properties) =>
        LogicalIndex(labelName, properties)

      case _ =>
        throw UnknownASTNodeException(node)
=======
    PipedTranslators(
      Seq(
        LPTProjectTranslator(ri),
        LPTSkipTranslator(skip),
        LPTLimitTranslator(limit),
        LPTSelectTranslator(ri),
        LPTDistinctTranslator(distinct)
      )).translate(in)
  }
}

object LPTSelectTranslator {
  def apply(ri: ReturnItemsDef): LPTSelectTranslator = LPTSelectTranslator(ri.items.map(item => item.name -> item.alias.map(_.name)))
}

case class LPTSelectTranslator(columns: Seq[(String, Option[String])]) extends LPTNodeTranslator {
  def translate(in: Option[LPTNode])(implicit plannerContext: LogicalPlannerContext): LPTNode = {
    LPTSelect(columns)(in.get)
  }
}

case class LPTSelect(columns: Seq[(String, Option[String])])(val in: LPTNode) extends LPTNode {
  override val children: Seq[LPTNode] = Seq(in)
}

case class LPTProject(ri: ReturnItemsDef)(val in: LPTNode) extends LPTNode {
  override val children: Seq[LPTNode] = Seq(in)
}

case class LPTLimit(expression: Expression)(val in: LPTNode) extends LPTNode {
  override val children: Seq[LPTNode] = Seq(in)
}

case class LPTSkip(expression: Expression)(val in: LPTNode) extends LPTNode {
  override val children: Seq[LPTNode] = Seq(in)
}

case class LPTFilter(expr: Expression)(val in: LPTNode) extends LPTNode {
  override val children: Seq[LPTNode] = Seq(in)
}

case class LPTWhereTranslator(where: Option[Where]) extends LPTNodeTranslator {
  def translate(in: Option[LPTNode])(implicit plannerContext: LogicalPlannerContext): LPTNode = {
    where match {
      case None => in.get
      case Some(Where(expr)) => LPTFilter(expr)(in.get)
>>>>>>> 3b424463
    }
  }
}

case class LPTWithTranslator(w: With) extends LPTNodeTranslator {
  def translate(in: Option[LPTNode])(implicit plannerContext: LogicalPlannerContext): LPTNode = {
    (w, in) match {
      case (With(distinct, ReturnItems(includeExisting, items), orderBy, skip, limit: Option[Limit], where), None) =>
        LPTCreateUnit(items)

      case (With(distinct, ri: ReturnItems, orderBy, skip: Option[Skip], limit: Option[Limit], where: Option[Where]), Some(sin)) =>
        PipedTranslators(
          Seq(
            LPTProjectTranslator(ri),
            LPTWhereTranslator(where),
            LPTSkipTranslator(skip),
            LPTLimitTranslator(limit),
            LPTSelectTranslator(ri),
            LPTDistinctTranslator(distinct)
          )).translate(in)
    }
  }
}

case class LPTCreateUnit(items: Seq[ReturnItem]) extends LPTNode {
}

<<<<<<< HEAD
case class LogicalIndex(labelName: LabelName, properties: List[PropertyKeyName]) extends LogicalPlanNode

trait LogicalQueryPart extends LogicalPlanNode
=======
case class LPTProjectTranslator(ri: ReturnItemsDef) extends LPTNodeTranslator {
  def translate(in: Option[LPTNode])(implicit plannerContext: LogicalPlannerContext): LPTNode = {
    in match {
      case Some(sin) => LPTProject(ri)(sin)
      case None => LPTProject(ri)(LPTCreateUnit(ri.items))
    }
  }
}
>>>>>>> 3b424463

case class LPTLimitTranslator(limit: Option[Limit]) extends LPTNodeTranslator {
  def translate(in: Option[LPTNode])(implicit plannerContext: LogicalPlannerContext): LPTNode = {
    limit match {
      case None => in.get
      case Some(Limit(expr)) => LPTLimit(expr)(in.get)
    }
  }
}

case class LPTDistinctTranslator(distinct: Boolean) extends LPTNodeTranslator {
  def translate(in: Option[LPTNode])(implicit plannerContext: LogicalPlannerContext): LPTNode = {
    distinct match {
      case false => in.get
      case true => LPTDistinct()(in.get)
    }
  }
}

case class LPTSkipTranslator(skip: Option[Skip]) extends LPTNodeTranslator {
  def translate(in: Option[LPTNode])(implicit plannerContext: LogicalPlannerContext): LPTNode = {
    skip match {
      case None => in.get
      case Some(Skip(expr)) => LPTSkip(expr)(in.get)
    }
  }
}

case class LPTDistinct()(val in: LPTNode) extends LPTNode {
  override val children: Seq[LPTNode] = Seq(in)
}

///////////////////////////////////////
case class LPTJoin()(val a: LPTNode, val b: LPTNode) extends LPTNode {
  override val children: Seq[LPTNode] = Seq(a, b)
}

/////////////////match/////////////////
case class LPTPatternMatch(headNode: NodePattern, chain: Seq[(RelationshipPattern, NodePattern)])
  extends LPTNode {
}

case class LPTMatchTranslator(m: Match) extends LPTNodeTranslator {
  def translate(in: Option[LPTNode])(implicit plannerContext: LogicalPlannerContext): LPTNode = {
    //run match
    val Match(optional, Pattern(patternParts: Seq[PatternPart]), hints, where: Option[Where]) = m
    val parts = patternParts.map(matchPatternPart(_)(plannerContext))
    val matched = (parts.drop(1)).foldLeft(parts.head)((a, b) => LPTJoin()(a, b))
    val filtered = LPTWhereTranslator(where).translate(Some(matched))

    in match {
      case None => filtered
      case Some(left) => LPTJoin()(left, filtered)
    }
  }

  private def matchPatternPart(patternPart: PatternPart)(implicit lpc: LogicalPlannerContext): LPTNode = {
    patternPart match {
      case EveryPath(element: PatternElement) => matchPattern(element)
    }
  }

  private def matchPattern(element: PatternElement)(implicit lpc: LogicalPlannerContext): LPTPatternMatch = {
    element match {
      //match (m:label1)
      case np: NodePattern =>
        LPTPatternMatch(np, Seq.empty)

      //match ()-[]->()
      case rc@RelationshipChain(
      leftNode: NodePattern,
      relationship: RelationshipPattern,
      rightNode: NodePattern) =>
        LPTPatternMatch(leftNode, Seq(relationship -> rightNode))

      //match ()-[]->()-...-[r:type]->(n:label2)
      case rc@RelationshipChain(
      leftChain: RelationshipChain,
      relationship: RelationshipPattern,
      rightNode: NodePattern) =>
        val mp = matchPattern(leftChain)
        LPTPatternMatch(mp.headNode, mp.chain :+ (relationship -> rightNode))
    }
  }
}

case class UnknownASTNodeException(node: ASTNode) extends LynxException<|MERGE_RESOLUTION|>--- conflicted
+++ resolved
@@ -1,17 +1,8 @@
 package org.grapheco.lynx
 
-<<<<<<< HEAD
-import org.opencypher.v9_0.ast.{Clause, Create, CreateIndex, CreateUniquePropertyConstraint, Match, PeriodicCommitHint, Query, QueryPart, Return, SingleQuery, Statement, UnresolvedCall, With}
-import org.opencypher.v9_0.expressions.{LabelName, Property, PropertyKeyName, Variable}
-import org.opencypher.v9_0.util.ASTNode
-
-import scala.annotation.tailrec
-import scala.collection.mutable.ArrayBuffer
-=======
 import org.opencypher.v9_0.ast.{Clause, Create, Limit, Match, OrderBy, PeriodicCommitHint, ProcedureResult, ProcedureResultItem, Query, QueryPart, Return, ReturnItem, ReturnItems, ReturnItemsDef, SingleQuery, Skip, Statement, UnresolvedCall, Where, With}
 import org.opencypher.v9_0.expressions.{EveryPath, Expression, LabelName, LogicalVariable, Namespace, NodePattern, Pattern, PatternElement, PatternPart, ProcedureName, RelationshipChain, RelationshipPattern, Variable}
 import org.opencypher.v9_0.util.ASTNode
->>>>>>> 3b424463
 
 //logical plan tree node (operator)
 trait LPTNode extends TreeNode {
@@ -109,16 +100,6 @@
   def translate(in: Option[LPTNode])(implicit plannerContext: LogicalPlannerContext): LPTNode = {
     val Return(distinct, ri, orderBy, skip, limit, excludedNames) = r
 
-<<<<<<< HEAD
-      case CreateUniquePropertyConstraint(Variable(v1),LabelName(l),List(Property(Variable(v2),PropertyKeyName(p)))) =>
-        throw UnknownASTNodeException(node)
-
-      case CreateIndex(labelName, properties) =>
-        LogicalIndex(labelName, properties)
-
-      case _ =>
-        throw UnknownASTNodeException(node)
-=======
     PipedTranslators(
       Seq(
         LPTProjectTranslator(ri),
@@ -165,7 +146,6 @@
     where match {
       case None => in.get
       case Some(Where(expr)) => LPTFilter(expr)(in.get)
->>>>>>> 3b424463
     }
   }
 }
@@ -193,11 +173,6 @@
 case class LPTCreateUnit(items: Seq[ReturnItem]) extends LPTNode {
 }
 
-<<<<<<< HEAD
-case class LogicalIndex(labelName: LabelName, properties: List[PropertyKeyName]) extends LogicalPlanNode
-
-trait LogicalQueryPart extends LogicalPlanNode
-=======
 case class LPTProjectTranslator(ri: ReturnItemsDef) extends LPTNodeTranslator {
   def translate(in: Option[LPTNode])(implicit plannerContext: LogicalPlannerContext): LPTNode = {
     in match {
@@ -206,7 +181,6 @@
     }
   }
 }
->>>>>>> 3b424463
 
 case class LPTLimitTranslator(limit: Option[Limit]) extends LPTNodeTranslator {
   def translate(in: Option[LPTNode])(implicit plannerContext: LogicalPlannerContext): LPTNode = {
