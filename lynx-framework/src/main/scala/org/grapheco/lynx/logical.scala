package org.grapheco.lynx

import org.opencypher.v9_0.ast.{AliasedReturnItem, Clause, Create, CreateIndex, CreateUniquePropertyConstraint, Delete, Limit, Match, Merge, MergeAction, OrderBy, PeriodicCommitHint, ProcedureResult, ProcedureResultItem, Query, QueryPart, Remove, Return, ReturnItem, ReturnItems, ReturnItemsDef, SetClause, SingleQuery, Skip, SortItem, Statement, UnresolvedCall, Where, With}
import org.opencypher.v9_0.expressions.{EveryPath, Expression, FunctionInvocation, FunctionName, LabelName, LogicalVariable, Namespace, NodePattern, Pattern, PatternElement, PatternPart, ProcedureName, Property, PropertyKeyName, RelationshipChain, RelationshipPattern, Variable}
import org.opencypher.v9_0.util.{ASTNode, InputPosition}

//logical plan tree node (operator)
trait LPTNode extends TreeNode {
  override type SerialType = LPTNode
  override val children: Seq[LPTNode] = Seq.empty
}

trait LogicalPlanner {
  def plan(statement: Statement, plannerContext: LogicalPlannerContext): LPTNode
}

//translates an ASTNode into a LPTNode, `in` as input operator
trait LPTNodeTranslator {
  def translate(in: Option[LPTNode])(implicit plannerContext: LogicalPlannerContext): LPTNode
}

//pipelines a set of LPTNodes
case class PipedTranslators(items: Seq[LPTNodeTranslator]) extends LPTNodeTranslator {
  def translate(in: Option[LPTNode])(implicit plannerContext: LogicalPlannerContext): LPTNode = {
    items.foldLeft[Option[LPTNode]](in) {
      (in, item) => Some(item.translate(in)(plannerContext))
    }.get
  }
}

class DefaultLogicalPlanner(runnerContext: CypherRunnerContext) extends LogicalPlanner {
  private def translate(node: ASTNode)(implicit lpc: LogicalPlannerContext): LPTNode = {
    node match {
      case Query(periodicCommitHint: Option[PeriodicCommitHint], part: QueryPart) =>
        LPTQueryPartTranslator(part).translate(None)

      case CreateUniquePropertyConstraint(Variable(v1),LabelName(l),List(Property(Variable(v2),PropertyKeyName(p)))) =>
        throw UnknownASTNodeException(node)

      case CreateIndex(labelName, properties) =>
        LPTCreateIndex(labelName, properties)

      case _ =>
        throw UnknownASTNodeException(node)
    }
  }

  override def plan(statement: Statement, plannerContext: LogicalPlannerContext): LPTNode = {
    translate(statement)(plannerContext)
  }
}

/////////////////ProcedureCall/////////////
case class LPTProcedureCallTranslator(c: UnresolvedCall) extends LPTNodeTranslator {
  override def translate(in: Option[LPTNode])(implicit plannerContext: LogicalPlannerContext): LPTNode = {
    val UnresolvedCall(ns@Namespace(parts: List[String]), pn@ProcedureName(name: String), declaredArguments: Option[Seq[Expression]], declaredResult: Option[ProcedureResult]) = c
    val call = LPTProcedureCall(ns, pn, declaredArguments)

    declaredResult match {
      case Some(ProcedureResult(items: IndexedSeq[ProcedureResultItem], where: Option[Where])) =>
        PipedTranslators(Seq(LPTSelectTranslator(items.map(
          item => {
            val ProcedureResultItem(output, Variable(varname)) = item
            varname -> output.map(_.name)
          }
        )), LPTWhereTranslator(where))).translate(Some(call))

      case None => call
    }
  }
}

case class LPTProcedureCall(procedureNamespace: Namespace, procedureName: ProcedureName, declaredArguments: Option[Seq[Expression]]) extends LPTNode

//////////////////Create////////////////
case class LPTCreateTranslator(c: Create) extends LPTNodeTranslator {
  override def translate(in: Option[LPTNode])(implicit plannerContext: LogicalPlannerContext): LPTNode =
    LPTCreate(c)(in)
}

case class LPTCreate(c: Create)(val in: Option[LPTNode]) extends LPTNode {
  override val children: Seq[LPTNode] = in.toSeq
}

//////////////merge//////////////////////
case class LPTMergeTranslator(m: Merge) extends LPTNodeTranslator {
  def translate(in: Option[LPTNode])(implicit plannerContext: LogicalPlannerContext): LPTNode = {
    val matchInfo = Match(false, m.pattern, Seq.empty, m.where)(m.position)
    val mergeIn = LPTMatchTranslator(matchInfo).translate(in)
<<<<<<< HEAD
    LPTMerge(m)(Option(mergeIn))
=======
    val mergeInfo = LPTMerge(m)(Option(mergeIn))

    if (m.actions.nonEmpty) LPTMergeAction(m.actions)(Option(mergeInfo))
    else mergeInfo
>>>>>>> 9f0d3945
  }
}
case class LPTMerge(m: Merge)(val in: Option[LPTNode]) extends LPTNode {
  override val children: Seq[LPTNode] = in.toSeq
}
<<<<<<< HEAD
///////////////////////////////////////
=======
case class LPTMergeAction(m: Seq[MergeAction])(val in: Option[LPTNode]) extends LPTNode {
  override val children: Seq[LPTNode] = in.toSeq
}
///////////////////////////////////////

>>>>>>> 9f0d3945

//////////////////Delete////////////////
case class LPTDeleteTranslator(delete: Delete) extends LPTNodeTranslator {
  override def translate(in: Option[LPTNode])(implicit plannerContext: LogicalPlannerContext): LPTNode =
    LPTDelete(delete)(in.get)
}

case class LPTDelete(delete: Delete)(val in: LPTNode) extends LPTNode {
  override val children: Seq[LPTNode] = Seq(in)
}
///////////////////////////////////////


//////////////////Set////////////////
case class LPTSetClauseTranslator(s: SetClause) extends LPTNodeTranslator {
  override def translate(in: Option[LPTNode])(implicit plannerContext: LogicalPlannerContext): LPTNode =
    LPTSetClause(s)(in)
}

case class LPTSetClause(d: SetClause)(val in: Option[LPTNode]) extends LPTNode {
  override val children: Seq[LPTNode] = in.toSeq
<<<<<<< HEAD
=======

>>>>>>> 9f0d3945
}
///////////////////////////////////////

//////////////REMOVE//////////////////
case class LPTRemoveTranslator(r: Remove) extends LPTNodeTranslator {
  override def translate(in: Option[LPTNode])(implicit plannerContext: LogicalPlannerContext): LPTNode =
    LPTRemove(r)(in)
}

case class LPTRemove(r: Remove)(val in: Option[LPTNode]) extends LPTNode {
  override val children: Seq[LPTNode] = in.toSeq
}
/////////////////////////////////////

case class LPTQueryPartTranslator(part: QueryPart) extends LPTNodeTranslator {
  def translate(in: Option[LPTNode])(implicit plannerContext: LogicalPlannerContext): LPTNode = {
    part match {
      case SingleQuery(clauses: Seq[Clause]) =>
        PipedTranslators(
          clauses.map(
            _ match {
              case c: UnresolvedCall => LPTProcedureCallTranslator(c)
              case r: Return => LPTReturnTranslator(r)
              case w: With => LPTWithTranslator(w)
              case m: Match => LPTMatchTranslator(m)
              case c: Create => LPTCreateTranslator(c)
              case m: Merge => LPTMergeTranslator(m)
              case d: Delete => LPTDeleteTranslator(d)
              case s: SetClause => LPTSetClauseTranslator(s)
              case r: Remove => LPTRemoveTranslator(r)
            }
          )
        ).translate(in)
    }
  }
}

///////////////with,return////////////////
case class LPTReturnTranslator(r: Return) extends LPTNodeTranslator {
  def translate(in: Option[LPTNode])(implicit plannerContext: LogicalPlannerContext): LPTNode = {
    val Return(distinct, ri, orderBy, skip, limit, excludedNames) = r

    PipedTranslators(
      Seq(
        LPTProjectTranslator(ri),
        LPTSkipTranslator(skip),
        LPTLimitTranslator(limit),
        LPTOrderByTranslator(orderBy),
        LPTSelectTranslator(ri),
        LPTDistinctTranslator(distinct)
      )).translate(in)
  }
}


case class LPTOrderByTranslator(orderBy: Option[OrderBy]) extends LPTNodeTranslator{
  override def translate(in: Option[LPTNode])(implicit plannerContext: LogicalPlannerContext): LPTNode = {
    orderBy match {
      case None => in.get
      case Some(value) => LPTOrderBy(value.sortItems)(in.get)
    }
  }

}

case class LPTOrderBy(sortItem: Seq[SortItem])(val in: LPTNode) extends LPTNode{
  override val children: Seq[LPTNode] = Seq(in)
}
object LPTSelectTranslator {
  def apply(ri: ReturnItemsDef): LPTSelectTranslator = LPTSelectTranslator(ri.items.map(item => item.name -> item.alias.map(_.name)))
}

case class LPTSelectTranslator(columns: Seq[(String, Option[String])]) extends LPTNodeTranslator {
  def translate(in: Option[LPTNode])(implicit plannerContext: LogicalPlannerContext): LPTNode = {
    LPTSelect(columns)(in.get)
  }
}

case class LPTSelect(columns: Seq[(String, Option[String])])(val in: LPTNode) extends LPTNode {
  override val children: Seq[LPTNode] = Seq(in)
}

case class LPTProject(ri: ReturnItemsDef)(val in: LPTNode) extends LPTNode {
  override val children: Seq[LPTNode] = Seq(in)
}

case class LPTAggregation(aggregatings: Seq[ReturnItem], groupings: Seq[ReturnItem])(val in: LPTNode) extends LPTNode {
  override val children: Seq[LPTNode] = Seq(in)
}

case class LPTLimit(expression: Expression)(val in: LPTNode) extends LPTNode {
  override val children: Seq[LPTNode] = Seq(in)
}

case class LPTSkip(expression: Expression)(val in: LPTNode) extends LPTNode {
  override val children: Seq[LPTNode] = Seq(in)
}

case class LPTFilter(expr: Expression)(val in: LPTNode) extends LPTNode {
  override val children: Seq[LPTNode] = Seq(in)
}

case class LPTWhereTranslator(where: Option[Where]) extends LPTNodeTranslator {
  def translate(in: Option[LPTNode])(implicit plannerContext: LogicalPlannerContext): LPTNode = {
    where match {
      case None => in.get
      case Some(Where(expr)) => LPTFilter(expr)(in.get)
    }
  }
}

case class LPTWithTranslator(w: With) extends LPTNodeTranslator {
  def translate(in: Option[LPTNode])(implicit plannerContext: LogicalPlannerContext): LPTNode = {
    (w, in) match {
      case (With(distinct, ReturnItems(includeExisting, items), orderBy, skip, limit: Option[Limit], where), None) =>
        LPTCreateUnit(items)

      case (With(distinct, ri: ReturnItems, orderBy, skip: Option[Skip], limit: Option[Limit], where: Option[Where]), Some(sin)) =>
        PipedTranslators(
          Seq(
            LPTProjectTranslator(ri),
            LPTWhereTranslator(where),
            LPTSkipTranslator(skip),
            LPTLimitTranslator(limit),
            LPTOrderByTranslator(orderBy),
            LPTSelectTranslator(ri),
            LPTDistinctTranslator(distinct)
          )).translate(in)
    }
  }
}

case class LPTCreateUnit(items: Seq[ReturnItem]) extends LPTNode {
}

case class LPTProjectTranslator(ri: ReturnItemsDef) extends LPTNodeTranslator {
  def translate(in: Option[LPTNode])(implicit plannerContext: LogicalPlannerContext): LPTNode = {
    val newIn = in.getOrElse(LPTCreateUnit(ri.items))
    ri.containsAggregate match {
      case false => LPTProject(ri)(newIn)
      case true => {
        val (aggregatingItems, groupingItems) = ri.items.partition(i => i.expression.containsAggregate)
        LPTAggregation(aggregatingItems, groupingItems)(newIn)
      }
    }
  }
}

case class LPTLimitTranslator(limit: Option[Limit]) extends LPTNodeTranslator {
  def translate(in: Option[LPTNode])(implicit plannerContext: LogicalPlannerContext): LPTNode = {
    limit match {
      case None => in.get
      case Some(Limit(expr)) => LPTLimit(expr)(in.get)
    }
  }
}

case class LPTDistinctTranslator(distinct: Boolean) extends LPTNodeTranslator {
  def translate(in: Option[LPTNode])(implicit plannerContext: LogicalPlannerContext): LPTNode = {
    distinct match {
      case false => in.get
      case true => LPTDistinct()(in.get)
    }
  }
}

case class LPTCreateIndex(labelName: LabelName, properties: List[PropertyKeyName]) extends LPTNode

trait LogicalQueryPart extends LPTNode
case class LPTSkipTranslator(skip: Option[Skip]) extends LPTNodeTranslator {
  def translate(in: Option[LPTNode])(implicit plannerContext: LogicalPlannerContext): LPTNode = {
    skip match {
      case None => in.get
      case Some(Skip(expr)) => LPTSkip(expr)(in.get)
    }
  }
}

case class LPTDistinct()(val in: LPTNode) extends LPTNode {
  override val children: Seq[LPTNode] = Seq(in)
}

///////////////////////////////////////
case class LPTJoin(val isSingleMatch: Boolean)(val a: LPTNode, val b: LPTNode) extends LPTNode {
  override val children: Seq[LPTNode] = Seq(a, b)
}

/////////////////match/////////////////
case class LPTPatternMatch(headNode: NodePattern, chain: Seq[(RelationshipPattern, NodePattern)])
  extends LPTNode {
}

case class LPTMatchTranslator(m: Match) extends LPTNodeTranslator {
  def translate(in: Option[LPTNode])(implicit plannerContext: LogicalPlannerContext): LPTNode = {
    //run match
    val Match(optional, Pattern(patternParts: Seq[PatternPart]), hints, where: Option[Where]) = m
    val parts = patternParts.map(matchPatternPart(_)(plannerContext))
    val matched = parts.drop(1).foldLeft(parts.head)((a, b) => LPTJoin(true)(a, b))
    val filtered = LPTWhereTranslator(where).translate(Some(matched))

    in match {
      case None => filtered
      case Some(left) => LPTJoin(false)(left, filtered)
    }
  }

  private def matchPatternPart(patternPart: PatternPart)(implicit lpc: LogicalPlannerContext): LPTNode = {
    patternPart match {
      case EveryPath(element: PatternElement) => matchPattern(element)
    }
  }

  private def matchPattern(element: PatternElement)(implicit lpc: LogicalPlannerContext): LPTPatternMatch = {
    element match {
      //match (m:label1)
      case np: NodePattern =>
        LPTPatternMatch(np, Seq.empty)

      //match ()-[]->()
      case rc@RelationshipChain(
      leftNode: NodePattern,
      relationship: RelationshipPattern,
      rightNode: NodePattern) =>
        LPTPatternMatch(leftNode, Seq(relationship -> rightNode))

      //match ()-[]->()-...-[r:type]->(n:label2)
      case rc@RelationshipChain(
      leftChain: RelationshipChain,
      relationship: RelationshipPattern,
      rightNode: NodePattern) =>
        val mp = matchPattern(leftChain)
        LPTPatternMatch(mp.headNode, mp.chain :+ (relationship -> rightNode))
    }
  }
}

case class UnknownASTNodeException(node: ASTNode) extends LynxException<|MERGE_RESOLUTION|>--- conflicted
+++ resolved
@@ -87,28 +87,20 @@
   def translate(in: Option[LPTNode])(implicit plannerContext: LogicalPlannerContext): LPTNode = {
     val matchInfo = Match(false, m.pattern, Seq.empty, m.where)(m.position)
     val mergeIn = LPTMatchTranslator(matchInfo).translate(in)
-<<<<<<< HEAD
-    LPTMerge(m)(Option(mergeIn))
-=======
     val mergeInfo = LPTMerge(m)(Option(mergeIn))
 
     if (m.actions.nonEmpty) LPTMergeAction(m.actions)(Option(mergeInfo))
     else mergeInfo
->>>>>>> 9f0d3945
   }
 }
 case class LPTMerge(m: Merge)(val in: Option[LPTNode]) extends LPTNode {
   override val children: Seq[LPTNode] = in.toSeq
 }
-<<<<<<< HEAD
+case class LPTMergeAction(m: Seq[MergeAction])(val in: Option[LPTNode]) extends LPTNode {
+  override val children: Seq[LPTNode] = in.toSeq
+}
 ///////////////////////////////////////
-=======
-case class LPTMergeAction(m: Seq[MergeAction])(val in: Option[LPTNode]) extends LPTNode {
-  override val children: Seq[LPTNode] = in.toSeq
-}
-///////////////////////////////////////
-
->>>>>>> 9f0d3945
+
 
 //////////////////Delete////////////////
 case class LPTDeleteTranslator(delete: Delete) extends LPTNodeTranslator {
@@ -130,10 +122,7 @@
 
 case class LPTSetClause(d: SetClause)(val in: Option[LPTNode]) extends LPTNode {
   override val children: Seq[LPTNode] = in.toSeq
-<<<<<<< HEAD
-=======
-
->>>>>>> 9f0d3945
+
 }
 ///////////////////////////////////////
 
