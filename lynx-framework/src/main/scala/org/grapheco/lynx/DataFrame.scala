package org.grapheco.lynx

import org.opencypher.v9_0.expressions.Expression
import org.opencypher.v9_0.util.symbols.CypherType

trait DataFrame {
  def schema: Seq[(String, LynxType)]

  def records: Iterator[Seq[LynxValue]]
}

object DataFrame {
  def empty: DataFrame = DataFrame(Seq.empty, () => Iterator.empty)

  def apply(schema0: Seq[(String, LynxType)], records0: () => Iterator[Seq[LynxValue]]) =
    new DataFrame {
      override def schema = schema0

      override def records = records0()
    }

  def cached(schema0: Seq[(String, LynxType)], records: Seq[Seq[LynxValue]]) =
    apply(schema0, () => records.iterator)

  def unit(columns: Seq[(String, Expression)])(implicit expressionEvaluator: ExpressionEvaluator, ctx: ExpressionContext): DataFrame = {
    val schema = columns.map(col =>
      col._1 -> expressionEvaluator.typeOf(col._2, Map.empty)
    )

    DataFrame(schema, () => Iterator.single(
      columns.map(col => {
        expressionEvaluator.eval(col._2)(ctx)
      })))
  }
}

trait DataFrameOperator {
  def select(df: DataFrame, columns: Seq[(String, Option[String])]): DataFrame

  def filter(df: DataFrame, predicate: Seq[LynxValue] => Boolean)(ctx: ExpressionContext): DataFrame

  def project(df: DataFrame, columns: Seq[(String, Expression)])(ctx: ExpressionContext): DataFrame

  def groupBy(df: DataFrame, grouppingItems: Seq[(String, Expression)], aggregatingItems: Seq[(String, Expression)])(ctx: ExpressionContext): DataFrame

  def skip(df: DataFrame, num: Int): DataFrame

  def take(df: DataFrame, num: Int): DataFrame

<<<<<<< HEAD
  def join(a: DataFrame, b: DataFrame, isSingleMatch: Boolean): DataFrame
=======
  def join(a: DataFrame, b: DataFrame, bigTableIndex: Int): DataFrame
>>>>>>> 9f0d3945

  def distinct(df: DataFrame): DataFrame

  def orderBy(df: DataFrame, sortItem: Seq[(Expression, Boolean)])(ctx: ExpressionContext): DataFrame
}

class DefaultDataFrameOperator(expressionEvaluator: ExpressionEvaluator) extends DataFrameOperator {
  def distinct(df: DataFrame): DataFrame = DataFrame(df.schema, () => df.records.toSeq.distinct.iterator)

  private def sortByItem(a: Seq[LynxValue],
                         b: Seq[LynxValue],
                         items: Seq[(Expression, Boolean)],
                         schema: Map[String, (CypherType, Int)],
                         ctx: ExpressionContext): Boolean = {
    val sd = items.foldLeft((true, true)) {
      (f, s) => {
        f match {
          case (true, true) => {

            //expressionEvaluator.eval(s._1)
            //(ctx.withVars(schema1.map(_._1).zip(record).toMap))
            val ev1 = expressionEvaluator.eval(s._1)(ctx.withVars(schema.map(_._1).zip(a).toMap))
            val ev2 = expressionEvaluator.eval(s._1)(ctx.withVars(schema.map(_._1).zip(b).toMap))
            s._2 match {
              case true => (ev1 <= ev2, ev1 == ev2)
              case false => (ev1 >= ev2, ev1 == ev2)
            }
          }
          case (true, false) => (true, false)
          case (false, true) => (false, true)
          case (false, false) => (false, false)
        }
      }
    }
    sd._1
  }

  override def orderBy(df: DataFrame, sortItem: Seq[(Expression, Boolean)])(ctx: ExpressionContext): DataFrame = {
    val schema1: Map[String, (CypherType, Int)] = df.schema.zipWithIndex.map(x => x._1._1 -> (x._1._2, x._2)).toMap
    DataFrame(df.schema, () => df.records.toSeq.sortWith(sortByItem(_, _, sortItem, schema1, ctx)).toIterator)
  }

  override def select(df: DataFrame, columns: Seq[(String, Option[String])]): DataFrame = {
    val schema1: Map[String, (CypherType, Int)] = df.schema.zipWithIndex.map(x => x._1._1 -> (x._1._2, x._2)).toMap
    val schema2 = columns.map { column =>
      column._2.getOrElse(column._1) -> schema1(column._1)._1
    }

    DataFrame(
      schema2,
      () => df.records.map {
        row =>
          columns.map(column => row.apply(schema1(column._1)._2))
      }
    )
  }

  override def project(df: DataFrame, columns: Seq[(String, Expression)])(ctx: ExpressionContext): DataFrame = {
    val schema1 = df.schema
    val schema2 = columns.map(col =>
      col._1 -> expressionEvaluator.typeOf(col._2, schema1.toMap)
    )
    val colNames = schema1.map(_._1)

    DataFrame(schema2,
      () => df.records.map(
        record => {
          val recordCtx = ctx.withVars(colNames.zip(record).toMap)
          columns.map(col => expressionEvaluator.eval(col._2)(recordCtx)) //TODO: to opt
        }
      )
    )
  }

  override def groupBy(df: DataFrame, grouppings: Seq[(String, Expression)], aggregatings: Seq[(String, Expression)])(ctx: ExpressionContext): DataFrame = {
    val schema1 = df.schema
    val schema2 = (grouppings ++ aggregatings).map(col =>
      col._1 -> expressionEvaluator.typeOf(col._2, schema1.toMap)
    )
    val colNames = schema1.map(_._1)
    DataFrame(schema2,
      () => {
        val recordGroups = df.records.map(record => {
          val nameValues = colNames.zip(record).toMap
          val recordCtx = ctx.withVars(nameValues)
          grouppings.map(col => expressionEvaluator.eval(col._2)(recordCtx)) -> recordCtx
        }).toTraversable.groupBy(_._1)
        if (recordGroups.nonEmpty) {
          recordGroups.map(groupKey2AggregateValues => {
            groupKey2AggregateValues._1 ++ {
              val aggregatingCtxs = groupKey2AggregateValues._2.toSeq.map(_._2)
              aggregatings.map(col => expressionEvaluator.evalGroup(col._2)(aggregatingCtxs))
            }
          }).toIterator
        } else {
          Iterator(aggregatings.map(col => expressionEvaluator.evalGroup(col._2)(Seq())))
        }
      }
    )
  }

  override def filter(df: DataFrame, predicate: (Seq[LynxValue]) => Boolean)(ctx: ExpressionContext): DataFrame = {
    DataFrame(df.schema,
      () => df.records.filter(predicate(_))
    )
  }

  override def skip(df: DataFrame, num: Int): DataFrame = DataFrame(df.schema, () => df.records.drop(num))

  override def take(df: DataFrame, num: Int): DataFrame = DataFrame(df.schema, () => df.records.take(num))

<<<<<<< HEAD
  override def join(a: DataFrame, b: DataFrame, isSinglesMatch: Boolean): DataFrame = {
=======
  override def join(a: DataFrame, b: DataFrame, bigTableIndex: Int): DataFrame = {
>>>>>>> 9f0d3945
    val colsa = a.schema.map(_._1).zipWithIndex.toMap
    val colsb = b.schema.map(_._1).zipWithIndex.toMap
    //["m", "n"]
    val joinCols = a.schema.map(_._1).filter(colsb.contains(_))
    val (smallTable, largeTable, smallColumns, largeColumns, swapped) =
      if (bigTableIndex == 1) {
        (a, b, colsa, colsb, false)
      }
      else {
        (b, a, colsb, colsa, true)
      }

    //{1->"m", 2->"n"}
    val largeColumns2 = (largeColumns -- joinCols).map(_.swap)
    val joinedSchema = a.schema ++ b.schema.filter(x => !joinCols.contains(x._1))
    val needCheckSkip = isSinglesMatch && a.schema.size == b.schema.size

    DataFrame(joinedSchema, () => {
      val smallMap: Map[Seq[LynxValue], Iterable[(Seq[LynxValue], Seq[LynxValue])]] = {
        smallTable.records.map {
          row => {
            val value = joinCols.map(joinCol => row(smallColumns(joinCol)))
            value -> row
          }
        }.toIterable.groupBy(_._1)
      }

      val joinedRecords = largeTable.records.flatMap {
        row => {
          val value = joinCols.map(joinCol => row(largeColumns(joinCol)))
          smallMap.getOrElse(value, Seq()).map(x => {
            val lvs = largeColumns2.map(lc => row(lc._1)).toSeq
            if (swapped) {
              lvs ++ x._2
            } else {
              x._2 ++ lvs
            }
          })
        }
      }
      val result = if (needCheckSkip) {
        val gap = a.schema.size
        joinedRecords.filterNot(r => {
          var identical: Boolean = true
          for (i <- 0 until gap) {
            if (r(i).value != r(i + gap).value) {
              identical = false
            }
          }
          identical
        })
      } else {
        joinedRecords
      }
      result.filter(
        item => {
          //(m)-[r]-(n)-[p]-(t), r!=p
          val relIds = item.filter(_.isInstanceOf[LynxRelationship]).map(_.asInstanceOf[LynxRelationship].id)
          relIds.size == relIds.toSet.size
        }
      )
    })
  }
}

trait DataFrameOps {
  val srcFrame: DataFrame
  val operator: DataFrameOperator

  def select(columns: Seq[(String, Option[String])]): DataFrame = operator.select(srcFrame, columns)

  def project(columns: Seq[(String, Expression)])(implicit ctx: ExpressionContext): DataFrame =
    operator.project(srcFrame, columns)(ctx)

  def groupBy(grouppings: Seq[(String, Expression)], aggregatings: Seq[(String, Expression)])(implicit ctx: ExpressionContext): DataFrame =
    operator.groupBy(srcFrame, grouppings, aggregatings)(ctx)

<<<<<<< HEAD
  def join(b: DataFrame, isSingleMatch: Boolean): DataFrame = operator.join(srcFrame, b, isSingleMatch)
=======
  def join(b: DataFrame, bigTableIndex: Int): DataFrame = operator.join(srcFrame, b, bigTableIndex)
>>>>>>> 9f0d3945

  def filter(predicate: Seq[LynxValue] => Boolean)(ctx: ExpressionContext): DataFrame = operator.filter(srcFrame, predicate)(ctx)

  def take(num: Int): DataFrame = operator.take(srcFrame, num)

  def skip(num: Int): DataFrame = operator.skip(srcFrame, num)

  def distinct(): DataFrame = operator.distinct(srcFrame)


  def orderBy(sortItem: Seq[(Expression, Boolean)])(ctx: ExpressionContext): DataFrame = operator.orderBy(srcFrame, sortItem)(ctx)
}

object DataFrameOps {
  implicit def ops(ds: DataFrame)(implicit dfo: DataFrameOperator): DataFrameOps = DataFrameOps(ds)(dfo)

  def apply(ds: DataFrame)(dfo: DataFrameOperator): DataFrameOps = new DataFrameOps {
    override val srcFrame: DataFrame = ds
    val operator: DataFrameOperator = dfo
  }
}<|MERGE_RESOLUTION|>--- conflicted
+++ resolved
@@ -47,11 +47,7 @@
 
   def take(df: DataFrame, num: Int): DataFrame
 
-<<<<<<< HEAD
-  def join(a: DataFrame, b: DataFrame, isSingleMatch: Boolean): DataFrame
-=======
-  def join(a: DataFrame, b: DataFrame, bigTableIndex: Int): DataFrame
->>>>>>> 9f0d3945
+  def join(a: DataFrame, b: DataFrame, isSingleMatch: Boolean, bigTableIndex: Int): DataFrame
 
   def distinct(df: DataFrame): DataFrame
 
@@ -163,11 +159,7 @@
 
   override def take(df: DataFrame, num: Int): DataFrame = DataFrame(df.schema, () => df.records.take(num))
 
-<<<<<<< HEAD
-  override def join(a: DataFrame, b: DataFrame, isSinglesMatch: Boolean): DataFrame = {
-=======
-  override def join(a: DataFrame, b: DataFrame, bigTableIndex: Int): DataFrame = {
->>>>>>> 9f0d3945
+  override def join(a: DataFrame, b: DataFrame, isSinglesMatch: Boolean, bigTableIndex: Int): DataFrame = {
     val colsa = a.schema.map(_._1).zipWithIndex.toMap
     val colsb = b.schema.map(_._1).zipWithIndex.toMap
     //["m", "n"]
@@ -245,11 +237,7 @@
   def groupBy(grouppings: Seq[(String, Expression)], aggregatings: Seq[(String, Expression)])(implicit ctx: ExpressionContext): DataFrame =
     operator.groupBy(srcFrame, grouppings, aggregatings)(ctx)
 
-<<<<<<< HEAD
-  def join(b: DataFrame, isSingleMatch: Boolean): DataFrame = operator.join(srcFrame, b, isSingleMatch)
-=======
-  def join(b: DataFrame, bigTableIndex: Int): DataFrame = operator.join(srcFrame, b, bigTableIndex)
->>>>>>> 9f0d3945
+  def join(b: DataFrame, isSingleMatch: Boolean, bigTableIndex: Int): DataFrame = operator.join(srcFrame, b, isSingleMatch, bigTableIndex)
 
   def filter(predicate: Seq[LynxValue] => Boolean)(ctx: ExpressionContext): DataFrame = operator.filter(srcFrame, predicate)(ctx)
 
